use std::io;
use super::{Deserialize, Serialize, Error, Uint32};
use super::section::{
    Section, CodeSection, TypeSection, ImportSection, ExportSection, FunctionsSection,
    GlobalSection, TableSection, ElementSection, DataSection, MemorySection,
    ExportSection,
};

/// WebAssembly module
pub struct Module {
    magic: u32,
    version: u32,
    sections: Vec<Section>,
}

impl Default for Module {
    fn default() -> Self {
        Module {
            magic: 0x6d736100,
            version: 1,
            sections: Vec::with_capacity(16),
        }        
    }
}

impl Module {
    /// New module with sections
    pub fn new(sections: Vec<Section>) -> Self {
        Module {
            sections: sections, ..Default::default()
        }
    }

    /// Destructure the module, yielding sections
    pub fn into_sections(self) -> Vec<Section> {
        self.sections
    }

    /// Version of module.
    pub fn version(&self) -> u32 { self.version }

    /// Sections list.
    /// Each known section is optional and may appear at most once.
    pub fn sections(&self) -> &[Section] {
        &self.sections
    }

    /// Sections list (mutable)
    /// Each known section is optional and may appear at most once.
    pub fn sections_mut(&mut self) -> &mut Vec<Section> {
        &mut self.sections
    }

    /// Code section, if any.
    pub fn code_section(&self) -> Option<&CodeSection> {
        for section in self.sections() {
            if let &Section::Code(ref code_section) = section { return Some(code_section); }
        }
        None
    }

    /// Types section, if any.
    pub fn type_section(&self) -> Option<&TypeSection> {
        for section in self.sections() {
            if let &Section::Type(ref type_section) = section { return Some(type_section); }
        }
        None
    }

    /// Imports section, if any.
    pub fn import_section(&self) -> Option<&ImportSection> {
        for section in self.sections() {
            if let &Section::Import(ref import_section) = section { return Some(import_section); }
        }
        None
    }

    /// Globals section, if any.
    pub fn global_section(&self) -> Option<&GlobalSection> {
        for section in self.sections() {
            if let &Section::Global(ref section) = section { return Some(section); }
        }
        None        
    }

    /// Exports section, if any.
    pub fn export_section(&self) -> Option<&ExportSection> {
        for section in self.sections() {
            if let &Section::Export(ref export_section) = section { return Some(export_section); }
        }
        None
    }

    /// Table section, if any.
    pub fn table_section(&self) -> Option<&TableSection> {
        for section in self.sections() {
            if let &Section::Table(ref section) = section { return Some(section); }
        }
        None
    }

    /// Data section, if any.
    pub fn data_section(&self) -> Option<&DataSection> {
        for section in self.sections() {
            if let &Section::Data(ref section) = section { return Some(section); }
        }
        None
    }

    /// Element section, if any.
    pub fn elements_section(&self) -> Option<&ElementSection> {
        for section in self.sections() {
            if let &Section::Element(ref section) = section { return Some(section); }
        }
        None
    }

    /// Memory section, if any.
    pub fn memory_section(&self) -> Option<&MemorySection> {
        for section in self.sections() {
            if let &Section::Memory(ref section) = section { return Some(section); }
        }
        None
    }

    /// Functions signatures section, if any.
    pub fn functions_section(&self) -> Option<&FunctionsSection> {
        for section in self.sections() {
            if let &Section::Function(ref sect) = section { return Some(sect); }
        }
        None        
    }

<<<<<<< HEAD
    /// Start section, if any.
    pub fn start_section(&self) -> Option<u32> {
        for section in self.sections() {
            if let &Section::Start(sect) = section { return Some(sect); }
        }
        None
    }
=======
    /// Export section, if any.
    pub fn export_section(&self) -> Option<&ExportSection> {
        for section in self.sections() {
            if let &Section::Export(ref sect) = section { return Some(sect); }
        }
        None        
    }    
>>>>>>> 26dd1737
}

impl Deserialize for Module {
    type Error = super::Error;

    fn deserialize<R: io::Read>(reader: &mut R) -> Result<Self, Self::Error> {
        let mut sections = Vec::new();
        let magic = Uint32::deserialize(reader)?;
        let version = Uint32::deserialize(reader)?;

        loop {
            match Section::deserialize(reader) {
                Err(Error::UnexpectedEof) => { break; },
                Err(e) => { return Err(e) },
                Ok(section) => { sections.push(section); }
            }
        }

        Ok(Module { 
            magic: magic.into(),
            version: version.into(),
            sections: sections,
        })
    }    
}

impl Serialize for Module {
    type Error = Error;

    fn serialize<W: io::Write>(self, w: &mut W) -> Result<(), Self::Error> {
        Uint32::from(self.magic).serialize(w)?;
        Uint32::from(self.version).serialize(w)?;
        for section in self.sections.into_iter() {
            section.serialize(w)?;
        }
        Ok(())
    }
}

#[cfg(test)]
mod integration_tests {

    use super::super::{deserialize_file, serialize, deserialize_buffer, Section};
    use super::Module;

    #[test]
    fn hello() {
        let module = deserialize_file("./res/cases/v1/hello.wasm").expect("Should be deserialized");

        assert_eq!(module.version(), 1);
        assert_eq!(module.sections().len(), 8);
    }

    #[test]
    fn serde() {
        let module = deserialize_file("./res/cases/v1/test5.wasm").expect("Should be deserialized");
        let buf = serialize(module).expect("serialization to succeed");

        let module_new: Module = deserialize_buffer(buf).expect("deserialization to succeed");
        let module_old = deserialize_file("./res/cases/v1/test5.wasm").expect("Should be deserialized");

        assert_eq!(module_old.sections().len(), module_new.sections().len());
    }

    #[test]
    fn serde_type() {
        let mut module = deserialize_file("./res/cases/v1/test5.wasm").expect("Should be deserialized");
        module.sections_mut().retain(|x| {
            if let &Section::Type(_) = x { true } else { false }
        });

        let buf = serialize(module).expect("serialization to succeed");

        let module_new: Module = deserialize_buffer(buf).expect("deserialization to succeed");
        let module_old = deserialize_file("./res/cases/v1/test5.wasm").expect("Should be deserialized");
        assert_eq!(
            module_old.type_section().expect("type section exists").types().len(),
            module_new.type_section().expect("type section exists").types().len(),
            "There should be equal amount of types before and after serialization"
        );
    }

    #[test]
    fn serde_import() {
        let mut module = deserialize_file("./res/cases/v1/test5.wasm").expect("Should be deserialized");
        module.sections_mut().retain(|x| {
            if let &Section::Import(_) = x { true } else { false }
        });

        let buf = serialize(module).expect("serialization to succeed");

        let module_new: Module = deserialize_buffer(buf).expect("deserialization to succeed");
        let module_old = deserialize_file("./res/cases/v1/test5.wasm").expect("Should be deserialized");
        assert_eq!(
            module_old.import_section().expect("import section exists").entries().len(),
            module_new.import_section().expect("import section exists").entries().len(),
            "There should be equal amount of import entries before and after serialization"
        );
    }    

    #[test]
    fn serde_code() {
        let mut module = deserialize_file("./res/cases/v1/test5.wasm").expect("Should be deserialized");
        module.sections_mut().retain(|x| {
            if let &Section::Code(_) = x { true } else { false }
        });

        let buf = serialize(module).expect("serialization to succeed");

        let module_new: Module = deserialize_buffer(buf).expect("deserialization to succeed");
        let module_old = deserialize_file("./res/cases/v1/test5.wasm").expect("Should be deserialized");
        assert_eq!(
            module_old.code_section().expect("code section exists").bodies().len(),
            module_new.code_section().expect("code section exists").bodies().len(),
            "There should be equal amount of function bodies before and after serialization"
        );
    }

    #[test]
    fn const_() {
        use super::super::Opcode::*;

        let module = deserialize_file("./res/cases/v1/const.wasm").expect("Should be deserialized");
        let func = &module.code_section().expect("Code section to exist").bodies()[0];
        assert_eq!(func.code().elements().len(), 14);

        assert_eq!(I32Const(1024), func.code().elements()[0]);
        assert_eq!(I32Const(2048), func.code().elements()[1]);
        assert_eq!(I32Const(4096), func.code().elements()[2]);
        assert_eq!(I32Const(8192), func.code().elements()[3]);
        assert_eq!(I32Const(16384), func.code().elements()[4]);
        assert_eq!(I32Const(32767), func.code().elements()[5]);
        assert_eq!(I32Const(-1024), func.code().elements()[6]);
        assert_eq!(I32Const(-2048), func.code().elements()[7]);
        assert_eq!(I32Const(-4096), func.code().elements()[8]);
        assert_eq!(I32Const(-8192), func.code().elements()[9]);
        assert_eq!(I32Const(-16384), func.code().elements()[10]);
        assert_eq!(I32Const(-32768), func.code().elements()[11]);
    }
}<|MERGE_RESOLUTION|>--- conflicted
+++ resolved
@@ -2,8 +2,7 @@
 use super::{Deserialize, Serialize, Error, Uint32};
 use super::section::{
     Section, CodeSection, TypeSection, ImportSection, ExportSection, FunctionsSection,
-    GlobalSection, TableSection, ElementSection, DataSection, MemorySection,
-    ExportSection,
+    GlobalSection, TableSection, ElementSection, DataSection, MemorySection
 };
 
 /// WebAssembly module
@@ -131,7 +130,6 @@
         None        
     }
 
-<<<<<<< HEAD
     /// Start section, if any.
     pub fn start_section(&self) -> Option<u32> {
         for section in self.sections() {
@@ -139,15 +137,6 @@
         }
         None
     }
-=======
-    /// Export section, if any.
-    pub fn export_section(&self) -> Option<&ExportSection> {
-        for section in self.sections() {
-            if let &Section::Export(ref sect) = section { return Some(sect); }
-        }
-        None        
-    }    
->>>>>>> 26dd1737
 }
 
 impl Deserialize for Module {
