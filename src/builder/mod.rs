--- conflicted
+++ resolved
@@ -5,13 +5,10 @@
 mod code;
 mod misc;
 mod import;
-<<<<<<< HEAD
 mod memory;
 mod table;
-=======
 mod export;
 mod global;
->>>>>>> 26dd1737
 
 pub use self::module::{module, from_module, ModuleBuilder};
 pub use self::code::{signatures, signature, function};
